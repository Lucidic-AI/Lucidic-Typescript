<<<<<<< HEAD
export * from './sdk/init';
export * from './sdk/session';
export * from './sdk/event';
export * from './sdk/event-helpers';
export * from './sdk/decorators';
export * from './sdk/experiment';
export * from './sdk/dataset';
export * from './sdk/featureFlag';
=======
// Import all modules first (don't export directly)
import * as initModule from './sdk/init';
import * as sessionModule from './sdk/session';
import * as eventModule from './sdk/event';
import * as eventHelpersModule from './sdk/event-helpers';
import * as decoratorsModule from './sdk/decorators';
import * as experimentModule from './sdk/experiment';
import * as promptModule from './sdk/prompt';
import * as contextModule from './sdk/context';
import { 
  withSession as _withSession, 
  setActiveSession as _setActiveSession, 
  clearActiveSession as _clearActiveSession 
} from './telemetry/sessionContext';

// Import error boundary functions
import { 
  wrapSdkModule,
  isInSilentMode,
  getErrorHistory,
  clearErrorHistory,
  hasPerformedShutdown,
  type ErrorContext
} from './sdk/error-boundary';

// Wrap all modules with error boundary
// If LUCIDIC_SILENT_MODE=false, these return the original modules unchanged
const wrappedInit = wrapSdkModule(initModule, 'init');
const wrappedSession = wrapSdkModule(sessionModule, 'session');
const wrappedEvent = wrapSdkModule(eventModule, 'event');
const wrappedEventHelpers = wrapSdkModule(eventHelpersModule, 'eventHelpers');
const wrappedDecorators = wrapSdkModule(decoratorsModule, 'decorators');
const wrappedExperiment = wrapSdkModule(experimentModule, 'experiment');
const wrappedPrompt = wrapSdkModule(promptModule, 'prompt');
const wrappedContext = wrapSdkModule(contextModule, 'context');

// Wrap telemetry functions
const wrappedTelemetry = wrapSdkModule({
  withSession: _withSession,
  setActiveSession: _setActiveSession,
  clearActiveSession: _clearActiveSession
}, 'telemetry');

// Re-export all wrapped functions

// From init module
export const init = wrappedInit.init;
export const getSessionId = wrappedInit.getSessionId;
export const getHttp = wrappedInit.getHttp;
export const getAgentId = wrappedInit.getAgentId;
export const getMask = wrappedInit.getMask;
export const getPromptResource = wrappedInit.getPromptResource;
export const getEventQueue = wrappedInit.getEventQueue;
export const getLucidicTracer = wrappedInit.getLucidicTracer;
export const aiTelemetry = wrappedInit.aiTelemetry;
export const clearState = wrappedInit.clearState;
export const hasHttp = wrappedInit.hasHttp;
export const getAgentIdSafe = wrappedInit.getAgentIdSafe;
export const getOrCreateHttp = wrappedInit.getOrCreateHttp;

// From session module
export const updateSession = wrappedSession.updateSession;
export const endSession = wrappedSession.endSession;

// From event module
export const createEvent = wrappedEvent.createEvent;
export const endEvent = wrappedEvent.endEvent;
export const flush = wrappedEvent.flush;
export const forceFlush = wrappedEvent.forceFlush;

// From event helpers
export const createLLMEvent = wrappedEventHelpers.createLLMEvent;
export const createFunctionEvent = wrappedEventHelpers.createFunctionEvent;
export const createErrorEvent = wrappedEventHelpers.createErrorEvent;
export const createGenericEvent = wrappedEventHelpers.createGenericEvent;
export const createEventWithMisc = wrappedEventHelpers.createEventWithMisc;

// From decorators
export const event = wrappedDecorators.event;
export const getDecoratorContext = wrappedDecorators.getDecoratorContext;
export const getDecoratorEvent = wrappedDecorators.getDecoratorEvent;
export const withParentEvent = wrappedDecorators.withParentEvent;

// From experiment
export const createExperiment = wrappedExperiment.createExperiment;

// From prompt
export const getPrompt = wrappedPrompt.getPrompt;
export const getRawPrompt = wrappedPrompt.getRawPrompt;

// From context
export const withLucidic = wrappedContext.withLucidic;

// From telemetry
export const withSession = wrappedTelemetry.withSession;
export const setActiveSession = wrappedTelemetry.setActiveSession;
export const clearActiveSession = wrappedTelemetry.clearActiveSession;

// Export error boundary utilities
export {
  isInSilentMode,
  getErrorHistory,
  clearErrorHistory,
  hasPerformedShutdown,
  type ErrorContext
};

// Export types (these don't need wrapping)
>>>>>>> 03f32a06
export * from './client/types';
<|MERGE_RESOLUTION|>--- conflicted
+++ resolved
@@ -1,13 +1,3 @@
-<<<<<<< HEAD
-export * from './sdk/init';
-export * from './sdk/session';
-export * from './sdk/event';
-export * from './sdk/event-helpers';
-export * from './sdk/decorators';
-export * from './sdk/experiment';
-export * from './sdk/dataset';
-export * from './sdk/featureFlag';
-=======
 // Import all modules first (don't export directly)
 import * as initModule from './sdk/init';
 import * as sessionModule from './sdk/session';
@@ -116,5 +106,4 @@
 };
 
 // Export types (these don't need wrapping)
->>>>>>> 03f32a06
 export * from './client/types';
